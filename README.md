<!-- Title -->

# ⛓️ Langflow

~ An effortless way to experiment and prototype [LangChain](https://github.com/hwchase17/langchain) pipelines ~

<p>
<img alt="GitHub Contributors" src="https://img.shields.io/github/contributors/logspace-ai/langflow" />
<img alt="GitHub Last Commit" src="https://img.shields.io/github/last-commit/logspace-ai/langflow" />
<img alt="" src="https://img.shields.io/github/repo-size/logspace-ai/langflow" />
<img alt="GitHub Issues" src="https://img.shields.io/github/issues/logspace-ai/langflow" />
<img alt="GitHub Pull Requests" src="https://img.shields.io/github/issues-pr/logspace-ai/langflow" />
<img alt="Github License" src="https://img.shields.io/github/license/logspace-ai/langflow" />
</p>

<p>
<a href="https://discord.gg/EqksyE2EX9"><img alt="Discord Server" src="https://dcbadge.vercel.app/api/server/EqksyE2EX9?compact=true&style=flat"/></a>
<a href="https://huggingface.co/spaces/Logspace/Langflow"><img src="https://huggingface.co/datasets/huggingface/badges/raw/main/open-in-hf-spaces-sm.svg" alt="HuggingFace Spaces"></a>
</p>

<a href="https://github.com/logspace-ai/langflow">
    <img width="100%" src="https://github.com/logspace-ai/langflow/blob/main/img/langflow-demo.gif?raw=true"></a>

<p>
</p>

# Table of Contents

- [⛓️ Langflow](#️-langflow)
- [Table of Contents](#table-of-contents)
- [📦 Installation](#-installation)
  - [Locally](#locally)
<<<<<<< HEAD
  - [HuggingFace Spaces](#huggingface-spaces)
- [🖥️ Command Line Interface (CLI)](#️-command-line-interface-cli)
  - [Usage](#usage)
  - [Environment Variables](#environment-variables)
- [Deployment](#deployment)
  - [Deploy Langflow on Google Cloud Platform](#deploy-langflow-on-google-cloud-platform)
  - [Deploy Langflow on Jina AI Cloud](#deploy-langflow-on-jina-ai-cloud)
    - [API Usage](#api-usage)
=======
  - [HuggingFace](#huggingface)
- [🖥️ Command Line Interface (CLI)](#️-command-line-interface-cli)
  - [Usage](#usage)
    - [Environment Variables](#environment-variables)
- [Deployment](#deployment)
  - [Deploy Langflow on Google Cloud Platform](#deploy-langflow-on-google-cloud-platform)
  - [Deploy Langflow on Jina AI Cloud](#deploy-langflow-on-jina-ai-cloud)
      - [API Usage](#api-usage)
>>>>>>> 6d6cc460
  - [Deploy on Railway](#deploy-on-railway)
  - [Deploy on Render](#deploy-on-render)
- [🎨 Creating Flows](#-creating-flows)
- [👋 Contributing](#-contributing)
- [📄 License](#-license)

# 📦 Installation

<<<<<<< HEAD
### <b>Locally</b>
=======
## Locally
>>>>>>> 6d6cc460

You can install Langflow from pip:

```shell
# This installs the package without dependencies for local models
pip install langflow
```

To use local models (e.g llama-cpp-python) run:

```shell
pip install langflow[local]
```

This will install the following dependencies:

- [CTransformers](https://github.com/marella/ctransformers)
- [llama-cpp-python](https://github.com/abetlen/llama-cpp-python)
- [sentence-transformers](https://github.com/UKPLab/sentence-transformers)

You can still use models from projects like LocalAI

Next, run:

```shell
python -m langflow
```

or

```shell
langflow # or langflow --help
```

<<<<<<< HEAD
### HuggingFace Spaces
=======
## HuggingFace
>>>>>>> 6d6cc460

You can also check it out on [HuggingFace Spaces](https://huggingface.co/spaces/Logspace/Langflow) and run it in your browser! You can even clone it and have your own copy of Langflow to play with.

# 🖥️ Command Line Interface (CLI)

Langflow provides a command-line interface (CLI) for easy management and configuration.

## Usage

You can run the Langflow using the following command:

```shell
langflow [OPTIONS]
```

Each option is detailed below:

- `--help`: Displays all available options.
- `--host`: Defines the host to bind the server to. Can be set using the `LANGFLOW_HOST` environment variable. The default is `127.0.0.1`.
- `--workers`: Sets the number of worker processes. Can be set using the `LANGFLOW_WORKERS` environment variable. The default is `1`.
- `--timeout`: Sets the worker timeout in seconds. The default is `60`.
- `--port`: Sets the port to listen on. Can be set using the `LANGFLOW_PORT` environment variable. The default is `7860`.
- `--config`: Defines the path to the configuration file. The default is `config.yaml`.
- `--env-file`: Specifies the path to the .env file containing environment variables. The default is `.env`.
- `--log-level`: Defines the logging level. Can be set using the `LANGFLOW_LOG_LEVEL` environment variable. The default is `critical`.
- `--components-path`: Specifies the path to the directory containing custom components. Can be set using the `LANGFLOW_COMPONENTS_PATH` environment variable. The default is `langflow/components`.
- `--log-file`: Specifies the path to the log file. Can be set using the `LANGFLOW_LOG_FILE` environment variable. The default is `logs/langflow.log`.
- `--cache`: Selects the type of cache to use. Options are `InMemoryCache` and `SQLiteCache`. Can be set using the `LANGFLOW_LANGCHAIN_CACHE` environment variable. The default is `SQLiteCache`.
- `--jcloud/--no-jcloud`: Toggles the option to deploy on Jina AI Cloud. The default is `no-jcloud`.
- `--dev/--no-dev`: Toggles the development mode. The default is `no-dev`.
- `--database-url`: Sets the database URL to connect to. If not provided, a local SQLite database will be used. Can be set using the `LANGFLOW_DATABASE_URL` environment variable.
- `--path`: Specifies the path to the frontend directory containing build files. This option is for development purposes only. Can be set using the `LANGFLOW_FRONTEND_PATH` environment variable.
- `--open-browser/--no-open-browser`: Toggles the option to open the browser after starting the server. Can be set using the `LANGFLOW_OPEN_BROWSER` environment variable. The default is `open-browser`.
- `--remove-api-keys/--no-remove-api-keys`: Toggles the option to remove API keys from the projects saved in the database. Can be set using the `LANGFLOW_REMOVE_API_KEYS` environment variable. The default is `no-remove-api-keys`.
- `--install-completion [bash|zsh|fish|powershell|pwsh]`: Installs completion for the specified shell.
- `--show-completion [bash|zsh|fish|powershell|pwsh]`: Shows completion for the specified shell, allowing you to copy it or customize the installation.

### Environment Variables

You can configure many of the CLI options using environment variables. These can be exported in your operating system or added to a `.env` file and loaded using the `--env-file` option.

A sample `.env` file named `.env.example` is included with the project. Copy this file to a new file named `.env` and replace the example values with your actual settings. If you're setting values in both your OS and the `.env` file, the `.env` settings will take precedence.

# Deployment

## Deploy Langflow on Google Cloud Platform

Follow our step-by-step guide to deploy Langflow on Google Cloud Platform (GCP) using Google Cloud Shell. The guide is available in the [**Langflow in Google Cloud Platform**](GCP_DEPLOYMENT.md) document.

Alternatively, click the **"Open in Cloud Shell"** button below to launch Google Cloud Shell, clone the Langflow repository, and start an **interactive tutorial** that will guide you through the process of setting up the necessary resources and deploying Langflow on your GCP project.

[![Open in Cloud Shell](https://gstatic.com/cloudssh/images/open-btn.svg)](https://console.cloud.google.com/cloudshell/open?git_repo=https://github.com/logspace-ai/langflow&working_dir=scripts&shellonly=true&tutorial=walkthroughtutorial_spot.md)

## Deploy Langflow on [Jina AI Cloud](https://github.com/jina-ai/langchain-serve)

Langflow integrates with langchain-serve to provide a one-command deployment to Jina AI Cloud.

Start by installing `langchain-serve` with

```bash
pip install langflow[deploy]
# or
pip install -U langchain-serve
```

Then, run:

```bash
langflow --jcloud
```

```text
🎉 Langflow server successfully deployed on Jina AI Cloud 🎉
🔗 Click on the link to open the server (please allow ~1-2 minutes for the server to startup): https://<your-app>.wolf.jina.ai/
📖 Read more about managing the server: https://github.com/jina-ai/langchain-serve
```

  <details>
  <summary>Show complete (example) output</summary>

```text
  🚀 Deploying Langflow server on Jina AI Cloud
  ╭───────────────────────── 🎉 Flow is available! ──────────────────────────╮
  │                                                                          │
  │   ID                    langflow-e3dd8820ec                              │
  │   Gateway (Websocket)   wss://langflow-e3dd8820ec.wolf.jina.ai           │
  │   Dashboard             https://dashboard.wolf.jina.ai/flow/e3dd8820ec   │
  │                                                                          │
  ╰──────────────────────────────────────────────────────────────────────────╯
  ╭──────────────┬──────────────────────────────────────────────────────────────────────────────╮
  │ App ID       │                     langflow-e3dd8820ec                                      │
  ├──────────────┼──────────────────────────────────────────────────────────────────────────────┤
  │ Phase        │                            Serving                                           │
  ├──────────────┼──────────────────────────────────────────────────────────────────────────────┤
  │ Endpoint     │          wss://langflow-e3dd8820ec.wolf.jina.ai                              │
  ├──────────────┼──────────────────────────────────────────────────────────────────────────────┤
  │ App logs     │                  dashboards.wolf.jina.ai                                     │
  ├──────────────┼──────────────────────────────────────────────────────────────────────────────┤
  │ Swagger UI   │          https://langflow-e3dd8820ec.wolf.jina.ai/docs                       │
  ├──────────────┼──────────────────────────────────────────────────────────────────────────────┤
  │ OpenAPI JSON │        https://langflow-e3dd8820ec.wolf.jina.ai/openapi.json                 │
  ╰──────────────┴──────────────────────────────────────────────────────────────────────────────╯

  🎉 Langflow server successfully deployed on Jina AI Cloud 🎉
  🔗 Click on the link to open the server (please allow ~1-2 minutes for the server to startup): https://langflow-e3dd8820ec.wolf.jina.ai/
  📖 Read more about managing the server: https://github.com/jina-ai/langchain-serve
```

  </details>

#### API Usage

You can use Langflow directly on your browser, or use the API endpoints on Jina AI Cloud to interact with the server.

  <details>
  <summary>Show API usage (with python)</summary>

```python
import requests

BASE_API_URL = "https://langflow-e3dd8820ec.wolf.jina.ai/api/v1/predict"
FLOW_ID = "864c4f98-2e59-468b-8e13-79cd8da07468"
# You can tweak the flow by adding a tweaks dictionary
# e.g {"OpenAI-XXXXX": {"model_name": "gpt-4"}}
TWEAKS = {
"ChatOpenAI-g4jEr": {},
"ConversationChain-UidfJ": {}
}

def run_flow(message: str, flow_id: str, tweaks: dict = None) -> dict:
  """
  Run a flow with a given message and optional tweaks.

  :param message: The message to send to the flow
  :param flow_id: The ID of the flow to run
  :param tweaks: Optional tweaks to customize the flow
  :return: The JSON response from the flow
  """
  api_url = f"{BASE_API_URL}/{flow_id}"

  payload = {"message": message}

  if tweaks:
      payload["tweaks"] = tweaks

  response = requests.post(api_url, json=payload)
  return response.json()

# Setup any tweaks you want to apply to the flow
print(run_flow("Your message", flow_id=FLOW_ID, tweaks=TWEAKS))
```

```json
{
  "result": "Great choice! Bangalore in the 1920s was a vibrant city with a rich cultural and political scene. Here are some suggestions for things to see and do:\n\n1. Visit the Bangalore Palace - built in 1887, this stunning palace is a perfect example of Tudor-style architecture. It was home to the Maharaja of Mysore and is now open to the public.\n\n2. Attend a performance at the Ravindra Kalakshetra - this cultural center was built in the 1920s and is still a popular venue for music and dance performances.\n\n3. Explore the neighborhoods of Basavanagudi and Malleswaram - both of these areas have retained much of their old-world charm and are great places to walk around and soak up the atmosphere.\n\n4. Check out the Bangalore Club - founded in 1868, this exclusive social club was a favorite haunt of the British expat community in the 1920s.\n\n5. Attend a meeting of the Indian National Congress - founded in 1885, the INC was a major force in the Indian independence movement and held many meetings and rallies in Bangalore in the 1920s.\n\nHope you enjoy your trip to 1920s Bangalore!"
}
```

  </details>

> Read more about resource customization, cost, and management of Langflow apps on Jina AI Cloud in the **[langchain-serve](https://github.com/jina-ai/langchain-serve)** repository.

## Deploy on Railway

[![Deploy on Railway](https://railway.app/button.svg)](https://railway.app/template/Emy2sU?referralCode=MnPSdg)

## Deploy on Render

<a href="https://render.com/deploy?repo=https://github.com/logspace-ai/langflow/tree/main">
<img src="https://render.com/images/deploy-to-render-button.svg" alt="Deploy to Render" />
</a>

# 🎨 Creating Flows

Creating flows with Langflow is easy. Simply drag sidebar components onto the canvas and connect them together to create your pipeline. Langflow provides a range of [LangChain components](https://langchain.readthedocs.io/en/latest/reference.html) to choose from, including LLMs, prompt serializers, agents, and chains.

Explore by editing prompt parameters, link chains and agents, track an agent's thought process, and export your flow.

Once you're done, you can export your flow as a JSON file to use with LangChain.
To do so, click the "Export" button in the top right corner of the canvas, then
in Python, you can load the flow with:

```python
from langflow import load_flow_from_json

flow = load_flow_from_json("path/to/flow.json")
# Now you can use it like any chain
flow("Hey, have you heard of Langflow?")
```

# 👋 Contributing

We welcome contributions from developers of all levels to our open-source project on GitHub. If you'd like to contribute, please check our [contributing guidelines](./CONTRIBUTING.md) and help make Langflow more accessible.

Join our [Discord](https://discord.com/invite/EqksyE2EX9) server to ask questions, make suggestions and showcase your projects! 🦾

<p>
</p>

[![Star History Chart](https://api.star-history.com/svg?repos=logspace-ai/langflow&type=Timeline)](https://star-history.com/#logspace-ai/langflow&Date)

# 📄 License

Langflow is released under the MIT License. See the LICENSE file for details.<|MERGE_RESOLUTION|>--- conflicted
+++ resolved
@@ -30,7 +30,6 @@
 - [Table of Contents](#table-of-contents)
 - [📦 Installation](#-installation)
   - [Locally](#locally)
-<<<<<<< HEAD
   - [HuggingFace Spaces](#huggingface-spaces)
 - [🖥️ Command Line Interface (CLI)](#️-command-line-interface-cli)
   - [Usage](#usage)
@@ -39,16 +38,6 @@
   - [Deploy Langflow on Google Cloud Platform](#deploy-langflow-on-google-cloud-platform)
   - [Deploy Langflow on Jina AI Cloud](#deploy-langflow-on-jina-ai-cloud)
     - [API Usage](#api-usage)
-=======
-  - [HuggingFace](#huggingface)
-- [🖥️ Command Line Interface (CLI)](#️-command-line-interface-cli)
-  - [Usage](#usage)
-    - [Environment Variables](#environment-variables)
-- [Deployment](#deployment)
-  - [Deploy Langflow on Google Cloud Platform](#deploy-langflow-on-google-cloud-platform)
-  - [Deploy Langflow on Jina AI Cloud](#deploy-langflow-on-jina-ai-cloud)
-      - [API Usage](#api-usage)
->>>>>>> 6d6cc460
   - [Deploy on Railway](#deploy-on-railway)
   - [Deploy on Render](#deploy-on-render)
 - [🎨 Creating Flows](#-creating-flows)
@@ -57,11 +46,7 @@
 
 # 📦 Installation
 
-<<<<<<< HEAD
 ### <b>Locally</b>
-=======
-## Locally
->>>>>>> 6d6cc460
 
 You can install Langflow from pip:
 
@@ -96,11 +81,7 @@
 langflow # or langflow --help
 ```
 
-<<<<<<< HEAD
 ### HuggingFace Spaces
-=======
-## HuggingFace
->>>>>>> 6d6cc460
 
 You can also check it out on [HuggingFace Spaces](https://huggingface.co/spaces/Logspace/Langflow) and run it in your browser! You can even clone it and have your own copy of Langflow to play with.
 
