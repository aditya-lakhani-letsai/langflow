--- conflicted
+++ resolved
@@ -24,11 +24,7 @@
 
 - [Install Langflow](/getting-started/install-langflow) - Install and start a local Langflow server.
 
-<<<<<<< HEAD
-* [Quickstart](/getting-started/quickstart) - Create a flow and run it.
-=======
-- [Quickstart](/getting-started/quickstart) - Install Langflow, create a flow, and run it.
->>>>>>> 5ef34e48
+- [Quickstart](/getting-started/quickstart) - Create a flow and run it.
 
 - [HuggingFace Spaces](/getting-started/huggingface-spaces) - Duplicate the Langflow preview space and try it out before you install.
 
