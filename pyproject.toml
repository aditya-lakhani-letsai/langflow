--- conflicted
+++ resolved
@@ -86,12 +86,9 @@
 markdown = "^3.6"
 langchain-chroma = "^0.1.1"
 upstash-vector = "^0.4.0"
-<<<<<<< HEAD
 gitpython = "^3.1.43"
-=======
 cassio = "^0.1.7"
 unstructured = {extras = ["docx", "md", "pptx"], version = "^0.14.4"}
->>>>>>> 4f2e582c
 
 
 [tool.poetry.group.dev.dependencies]
