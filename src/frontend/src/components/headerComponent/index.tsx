--- conflicted
+++ resolved
@@ -51,7 +51,7 @@
   const profileImageUrl =
     `${BACKEND_URL.slice(
       0,
-      BACKEND_URL.length - 1
+      BACKEND_URL.length - 1,
     )}${BASE_URL_API}files/profile_pictures/${userData?.profile_image}` ??
     profileCircle;
   async function checkForChanges(): Promise<void> {
@@ -64,7 +64,7 @@
     const lastFlowVisitedIndex = routeHistory
       .reverse()
       .findIndex(
-        (path) => path.includes("/flow/") && path !== location.pathname
+        (path) => path.includes("/flow/") && path !== location.pathname,
       );
 
     const lastFlowVisited = routeHistory[lastFlowVisitedIndex];
@@ -200,29 +200,18 @@
                   variant="none"
                   size="none"
                   data-testid="user-profile-settings"
-<<<<<<< HEAD
-=======
                   className="shrink-0"
->>>>>>> 6716a90c
                 >
                   <img
                     src={
                       `${BACKEND_URL.slice(
                         0,
-<<<<<<< HEAD
-                        BACKEND_URL.length - 1
-=======
                         BACKEND_URL.length - 1,
->>>>>>> 6716a90c
                       )}${BASE_URL_API}files/profile_pictures/${
                         userData?.profile_image ?? "Space/046-rocket.png"
                       }` ?? profileCircle
                     }
-<<<<<<< HEAD
-                    className="h-7 w-7 focus-visible:outline-0 "
-=======
                     className="h-7 w-7 shrink-0 focus-visible:outline-0"
->>>>>>> 6716a90c
                   />
                 </Button>
               </DropdownMenuTrigger>
@@ -232,9 +221,6 @@
                     <DropdownMenuLabel>
                       <div className="flex items-center gap-3">
                         <img
-<<<<<<< HEAD
-                          src={profileImageUrl}
-=======
                           src={
                             `${BACKEND_URL.slice(
                               0,
@@ -243,7 +229,6 @@
                               userData?.profile_image
                             }` ?? profileCircle
                           }
->>>>>>> 6716a90c
                           className="h-5 w-5 focus-visible:outline-0 "
                         />
 
