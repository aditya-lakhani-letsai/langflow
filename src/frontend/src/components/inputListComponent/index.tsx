--- conflicted
+++ resolved
@@ -3,12 +3,9 @@
 
 import _, { set } from "lodash";
 import IconComponent from "../genericIconComponent";
-<<<<<<< HEAD
 import { Input } from "../ui/input";
 import { classNames } from "../../utils/utils";
-=======
 import { PopUpContext } from "../../contexts/popUpContext";
->>>>>>> c21cf4bb
 
 export default function InputListComponent({
   value,
