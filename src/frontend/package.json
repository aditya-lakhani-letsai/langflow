{
    "name": "langflow",
    "version": "0.1.2",
    "private": true,
    "dependencies": {
        "@emotion/react": "^11.10.5",
        "@emotion/styled": "^11.10.5",
        "@headlessui/react": "^1.7.10",
        "@heroicons/react": "^2.0.15",
        "@mui/material": "^5.11.9",
<<<<<<< HEAD
        "@tabler/icons-react": "^2.18.0",
=======
        "@tabler/icons-react": "^2.17.0",
>>>>>>> 2b5e3c9b
        "@tailwindcss/forms": "^0.5.3",
        "@tailwindcss/line-clamp": "^0.4.4",
        "@testing-library/jest-dom": "^5.16.5",
        "@testing-library/react": "^13.4.0",
        "@testing-library/user-event": "^13.5.0",
        "@types/jest": "^27.5.2",
        "@types/node": "^16.18.12",
        "@types/react": "^18.0.27",
        "@types/react-dom": "^18.0.10",
        "ace-builds": "^1.16.0",
        "ansi-to-html": "^0.7.2",
        "axios": "^1.3.2",
        "base64-js": "^1.5.1",
        "lodash": "^4.17.21",
        "react": "^18.2.0",
        "react-ace": "^10.1.0",
        "react-cookie": "^4.1.1",
        "react-dom": "^18.2.0",
        "react-error-boundary": "^4.0.2",
        "react-icons": "^4.8.0",
        "react-laag": "^2.0.5",
        "react-markdown": "^8.0.7",
        "react-router-dom": "^6.8.1",
        "react-scripts": "5.0.1",
        "react-syntax-highlighter": "^15.5.0",
        "react-tabs": "^6.0.0",
        "reactflow": "^11.5.5",
        "rehype-mathjax": "^4.0.2",
        "remark-gfm": "^3.0.1",
        "remark-math": "^5.1.1",
        "tailwindcss": "^3.2.6",
        "typescript": "^4.9.5",
        "web-vitals": "^2.1.4"
    },
    "scripts": {
        "start": "react-scripts start",
        "build": "react-scripts build",
        "test": "react-scripts test",
        "eject": "react-scripts eject"
    },
    "eslintConfig": {
        "extends": [
            "react-app",
            "react-app/jest"
        ]
    },
    "browserslist": {
        "production": [
            ">0.2%",
            "not dead",
            "not op_mini all"
        ],
        "development": [
            "last 1 chrome version",
            "last 1 firefox version",
            "last 1 safari version"
        ]
    },
    "proxy": "http://127.0.0.1:7860",
    "devDependencies": {
        "@tailwindcss/typography": "^0.5.9"
    }
}<|MERGE_RESOLUTION|>--- conflicted
+++ resolved
@@ -8,11 +8,7 @@
         "@headlessui/react": "^1.7.10",
         "@heroicons/react": "^2.0.15",
         "@mui/material": "^5.11.9",
-<<<<<<< HEAD
         "@tabler/icons-react": "^2.18.0",
-=======
-        "@tabler/icons-react": "^2.17.0",
->>>>>>> 2b5e3c9b
         "@tailwindcss/forms": "^0.5.3",
         "@tailwindcss/line-clamp": "^0.4.4",
         "@testing-library/jest-dom": "^5.16.5",
@@ -37,6 +33,7 @@
         "react-markdown": "^8.0.7",
         "react-router-dom": "^6.8.1",
         "react-scripts": "5.0.1",
+        "react-syntax-highlighter": "^15.5.0",
         "react-syntax-highlighter": "^15.5.0",
         "react-tabs": "^6.0.0",
         "reactflow": "^11.5.5",
